wg_peers:
- name: dn42-kioubit
  port: 23914
  remote: "hk1.g-load.eu:21080"
  wg_pubkey: "sLbzTRr2gfLFb24NPzDOpy8j09Y6zI+a7NkeVMdVSR8="
  peer_v4: "172.20.53.105"
  peer_v6: "fe80::ade0"
  bgp:
    asn: 4242423914
    extended_next_hop: false
    ipv4: true
    ipv6: true
    mp_bgp: true

- name: dn42-jerryxiao
  peer_v4: null
  peer_v6: fe80::3618
  port: 23618
  remote: !vault |
    $ANSIBLE_VAULT;1.1;AES256
    66373366613066383830343931396662313436666239363763623136613266373730656133353632
    3935326230393864653733616566616566653161333536340a653133313135633531636333613030
    34366331346366313366646437613063613564343032353464333065626236336535363830383635
    6566306136356630320a343035396562376135323030316435306233373466663064643334663265
    30326438393436366666646562623130326434623264346564326164323735643364
  wg_pubkey: ninIInCL8762jzxdMHI19MmlvYIcBFdkTTgfeUp0YCo=
  bgp:
    asn: 4242423618
    extended_next_hop: true
    ipv4: true
    ipv6: true
    mp_bgp: true

- name: dn42-bbpgqm
  peer_v4: 172.20.56.2
  peer_v6: fe80::549:3441:0:1
  port: 20549
  remote: hkg.dn42.bb-pgqm.com:21080
  wg_pubkey: jtE83RMoN49bs8TOetxrGdzqywz2BI+uT1qJrGI7GVU=
  bgp:
    asn: 4242420549
    extended_next_hop: true
    ipv4: true
    ipv6: true
    mp_bgp: true

- name: dn42-melty
  peer_v4: null
  peer_v6: fe80::3632
  port: 23632
  remote: achacha.link.melty.land:21080
  wg_pubkey: 7t0RGOTU6KTNMp+dz1jmnsZDccXp8EQ6p9J6ZbgJkQQ=
  bgp:
    asn: 4242423632
    extended_next_hop: true
    ipv4: true
    ipv6: true
    mp_bgp: true

- name: dn42-sernet
  port: 23947
  remote: hk1.sherpherd.net:21080
  wg_pubkey: c1ohwuTISEj1s9Tipo7P52EMffL6uZpCncz0/6WGzU8=
  peer_v4: null
  peer_v6: fe80::3947:1
  bgp:
    asn: 4242423947
    extended_next_hop: true
    ipv4: true
    ipv6: true
    mp_bgp: true

- name: dn42-bandura
  peer_v4: null
  peer_v6: fe80::2925
  port: 22923
  remote: herzstein.mk16.de:51080
  wg_pubkey: 3uFwT9QD2WVL1cDuRNnj5sqWxyoAJjZO+f83grEPDV0=
  bgp:
    asn: 4242422923
    extended_next_hop: true
    ipv4: true
    ipv6: true
    mp_bgp: true

- name: dn42-potat0
  port: 21816
  remote: hkg.node.potat0.cc:21080
  wg_pubkey: Tv1+HniELrS4Br2i7oQgwqBJFXQKculsW8r+UOqQXH0=
  peer_v4: null
  peer_v6: fe80::1816
  bgp:
    asn: 4242421816
    extended_next_hop: true
    ipv4: true
    ipv6: true
    mp_bgp: true

- name: dn42-yuchow
  port: 21260
  remote: 405218.xyz:60105
  wg_pubkey: 9zsuhOiSC8rKsdUNtX678wh3rTo4McJ9ueDqm1Ha8wI=
  peer_v4: 172.20.236.161
  peer_v6: fe80::9527
  bgp:
    asn: 4242421260
    extended_next_hop: true
    ipv4: true
    ipv6: true
    mp_bgp: true

- name: dn42-cmcc
  port: 21686
  remote: null
  wg_pubkey: ocG/0wXtmuXA9OF5pMVolBIsFfE1K3JILX3MC3J5pGI=
  peer_v4: null
  peer_v6: fe80::1686
  bgp:
    asn: 4242421686
    extended_next_hop: true
    ipv4: true
    ipv6: true
    mp_bgp: true

## peers moved from sgp.peer
- name: dn42-moecast
  port: 20604
  remote: "sgp1.dn42.cas7.moe:21080"
  wg_pubkey: "R8iyaSzF6xx/t4+1wKlYWZWyZOxJDCXlA2BE3OZnsAY="
  peer_v4: "172.23.89.1"
  peer_v6: "fe80::604"
  local_v4: 172.20.229.127
  local_v6: "fe80::1080:127"
  bgp:
    asn: 4242420604
    extended_next_hop: false
    ipv4: true
    ipv6: true
    mp_bgp: true
    export_mode: prepend

- name: dn42-billchen
  port: 20803
  remote: hk.billchen.bid:21080
  wg_pubkey: jfJLocC6s+MUvxkrrJJ010kiVvmPJ23TYjdsarc4R28=
  peer_v4: 172.23.33.10
  peer_v6: fe80::803
  local_v4: 172.22.108.39
  local_v6: "fe80::1080:39"
  wg_privkey: "/etc/wireguard/privatekey_sgp"
  bgp:
    asn: 4242420803
    extended_next_hop: true
    ipv4: true
    ipv6: true
    mp_bgp: true

- name: dn42-imlonghao
  port: 21888
  remote: sg1.dn42.ni.sb:21080
  wg_pubkey: vBcYFxMLwcsVScQ0LqkGDEIbbykskatmqWHlPGEUrE8=
  peer_v4: 172.22.68.0
  peer_v6: fe80::1888
  local_v4: 172.22.108.39
  local_v6: "fe80::1080:39"
  wg_privkey: "/etc/wireguard/privatekey_sgp"
  bgp:
    asn: 4242421888
    extended_next_hop: true
    ipv4: true
    ipv6: true
    mp_bgp: true

## end peers moved from sgp.peer

- name: dn42-sunnet
  port: 23088
  remote: hk1-hk.dn42.6700.cc:21080
  wg_pubkey: rBTH+JyZB0X/DkwHByrCjCojxBKr/kEOm1dTAFGHR1w=
  peer_v4: null
  peer_v6: fe80::3088:192
  local_v6: fe80::abcd
  bgp:
    asn: 4242423088
    extended_next_hop: true
    ipv4: true
    ipv6: true
    mp_bgp: true

- name: dn42-iedon
  port: 22189
  remote: hk-hkg.dn42.kuu.moe:55810
  wg_pubkey: OlUDuWkUI9pKNsNo7Vjf/GKKVSBslh9kmqjbeYA4+34=
  peer_v4: null
  peer_v6: fe80::2189:120
  bgp:
    asn: 4242422189
    extended_next_hop: true
    ipv4: true
    ipv6: true
    mp_bgp: true

- name: dn42-saltwood
  port: 20222
  remote: !vault |
    $ANSIBLE_VAULT;1.1;AES256
    65613931663538373337626437306163623566363864313139386331313539353161326332326338
    3239643636666636646137623236316364383231383832650a373233653735303364303232303665
    37323336303239326364353566343962663433633565623466326361666638656561656332386163
    3366376332366134300a303838356333336636626637353063356230353861363863623262313764
    33623636633734643834623333646262323037616233623935313563323035613066
  wg_pubkey: oljz+KI+3MDUba5z+MVzm3bTFkfrkADJI9GvNCDg9mA=
  peer_v4: 172.20.142.3
  peer_v6: fe80::222:3
  bgp:
    asn: 4242420222
    ipv4: true
    ipv6: true
    mp_bgp: true
    extended_next_hop: false

- name: dn42-lantian
  port: 22547
  remote: v-ps-hkg.lantian.pub:21080
  wg_pubkey: xelzwt1j0aoKjsQnnq8jMjZNLbLucBPwPTvHgFH/czs=
  peer_v4: 172.22.76.186
  peer_v6: fe80::2547
  bgp:
    asn: 4242422547
    ipv4: true
    ipv6: true
    mp_bgp: true
    extended_next_hop: true

- name: dn42-cdubs
  port: 20566
  remote: dn21.hk.surgebytes.com:31080
  wg_pubkey: ANG92fXHXsPQJxSfkz8x6ndUWwDhZ8RnyEMHk/lKHFc=
  peer_v4: null
  peer_v6: fe80::566:21
  bgp:
    asn: 4242420566
    extended_next_hop: true
    ipv4: true
    ipv6: true
    mp_bgp: true

- name: dn42-cowgl
  port: 23999
  remote: cowgl.xyz:31080
  wg_pubkey: mGGBczSVKW+7UKRquI2GkbKrfxiATv9r4uF5WTP+vWI=
  peer_v4: 172.22.144.64
  peer_v6: fd36:62be:ef51::1
  bgp:
    asn: 4242423999
    ipv4: true
    ipv6: true
    mp_bgp: false
    extended_next_hop: false

- name: dn42-heartbleed
  port: 22297
  remote: sin-gw.buddy.ileg.al:52297
  wg_pubkey: fgl0bDJkhGByL0HyHTBK49wWK2EEgl4utxiBbht6WDA=
  peer_v4: 172.23.9.129
  peer_v6: fdd0:b971:a0bf::1
  bgp:
    asn: 4242422297
    ipv4: true
    ipv6: true
    mp_bgp: false
    extended_next_hop: false

- name: dn42-sdubs
  port: 20202
  remote: dn02.hk.hk.sdubs.vip:21080
  wg_pubkey: 5YcwL93bhJqzhTxi9b1Z1ZRt2UfGVoP5jMA+UXma6HM=
  peer_v4: null
  peer_v6: fe80::202:2
  bgp:
    asn: 4242420202
    extended_next_hop: true
    ipv4: true
    ipv6: true
    mp_bgp: true

- name: dn42-hexpnetwor
  port: 20298
  remote: node2.ox5.cc:21080
  wg_pubkey: tk55oBnAVMWOe1INpxVMTJ8zp8C39w/uMvKi5SWaTnM=
  wg_presharedkey: !vault |
    $ANSIBLE_VAULT;1.1;AES256
    38333731363064363930646532663838613439393936323832616634393033303566363164363565
    3666646161333331626664323437323765653236316333640a383834383334353237343239333266
    34356433613165643965623364623438313961663863666136393264303137666666663535373633
    3436313865653665370a346537386339303432613263616564666330396364623035386636613631
    37663461313561316135656133313265383737336239653461663333356463616461356163633563
    3333333130613261303431356136313039336665626538396235
  peer_v4: null
  peer_v6: fe80::298
  bgp:
    asn: 4242420298
    ipv4: true
    ipv6: true
    mp_bgp: true
    extended_next_hop: true

- name: dn42-lezi
  port: 23377
  remote: hk1.peer.dn42.leziblog.com:21080
  wg_pubkey: XaX6/G7EQbcjsrtlxNmDc/s/VSdTxtkBxZKB2JpWIHo=
  peer_v4: null
  peer_v6: fe80::3377
  bgp:
    asn: 4242423377
    ipv4: true
    ipv6: true
    mp_bgp: true
    extended_next_hop: true

<<<<<<< HEAD
- name: dn42-liekong
  port: 20070
  remote: hk.dn42.lie-kong.top:21080
  wg_pubkey: 3Qhit0K7maW6oMVt57KUkWDiDfZ/OWOYwzu/fYrk6iE=
  peer_v4: 172.20.53.34
  peer_v6: fe80::0070:2
  bgp:
    asn: 4242420070
    ipv4: true
    ipv6: true
    mp_bgp: true
    extended_next_hop: false

- name: dn42-bitrate
  port: 23997
  remote: hk1.dn42.bitrate.studio:21080
  wg_pubkey: BwDwBx+r7zTrUZHdUeKsQFkEVEgx4iH13+0LQnCtpEE=
  peer_v4: 172.21.95.33
  peer_v6: fe80::3997
  bgp:
    asn: 4242423997
=======
- name: dn42-immtelecom
  port: 22488
  remote: 78d8826d-e062-4893-b5f4-8af06da3f0ea.immtel.com:21080
  wg_pubkey: kY3JM2o4ABhez5V4G2WwDpQo8PrgnN7HG0VFobYFBi4=
  peer_v4: null
  peer_v6: 'fd46:1d76:e65e::'
  bgp:
    asn: 4242422488
>>>>>>> f50a48d0
    ipv4: true
    ipv6: true
    mp_bgp: true
    extended_next_hop: true<|MERGE_RESOLUTION|>--- conflicted
+++ resolved
@@ -318,7 +318,6 @@
     mp_bgp: true
     extended_next_hop: true
 
-<<<<<<< HEAD
 - name: dn42-liekong
   port: 20070
   remote: hk.dn42.lie-kong.top:21080
@@ -340,7 +339,11 @@
   peer_v6: fe80::3997
   bgp:
     asn: 4242423997
-=======
+    ipv4: true
+    ipv6: true
+    mp_bgp: true
+    extended_next_hop: true
+
 - name: dn42-immtelecom
   port: 22488
   remote: 78d8826d-e062-4893-b5f4-8af06da3f0ea.immtel.com:21080
@@ -349,7 +352,6 @@
   peer_v6: 'fd46:1d76:e65e::'
   bgp:
     asn: 4242422488
->>>>>>> f50a48d0
     ipv4: true
     ipv6: true
     mp_bgp: true
